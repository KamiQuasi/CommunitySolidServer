# Community Solid Server

<img src="https://raw.githubusercontent.com/CommunitySolidServer/CommunitySolidServer/main/templates/images/solid.svg" alt="[Solid logo]" height="150" align="right"/>

[![MIT license](https://img.shields.io/npm/l/@solid/community-server)](https://github.com/CommunitySolidServer/CommunitySolidServer/blob/main/LICENSE.md)
[![npm version](https://img.shields.io/npm/v/@solid/community-server)](https://www.npmjs.com/package/@solid/community-server)
[![Node.js version](https://img.shields.io/node/v/@solid/community-server)](https://www.npmjs.com/package/@solid/community-server)
[![Build Status](https://github.com/CommunitySolidServer/CommunitySolidServer/workflows/CI/badge.svg)](https://github.com/CommunitySolidServer/CommunitySolidServer/actions)
[![Coverage Status](https://coveralls.io/repos/github/CommunitySolidServer/CommunitySolidServer/badge.svg)](https://coveralls.io/github/CommunitySolidServer/CommunitySolidServer)
[![GitHub discussions](https://img.shields.io/github/discussions/CommunitySolidServer/CommunitySolidServer)](https://github.com/CommunitySolidServer/CommunitySolidServer/discussions)
[![Chat on Gitter](https://badges.gitter.im/CommunitySolidServer/community.svg)](https://gitter.im/CommunitySolidServer/community)

**The Community Solid Server is open software
that provides you with a [Solid](https://solidproject.org/) Pod and identity.
This Pod acts as your own personal storage space
so you can share data with people and Solid applications.**

As an open and modular implementation of the
[Solid specifications](https://solidproject.org/TR/),
the Community Solid Server is a great companion:

- 🧑🏽 **for people** who want to try out having their own Pod

- 👨🏿‍💻 **for developers** who want to create and test Solid apps

- 👩🏻‍🔬 **for researchers** who want to design new features for Solid

And, of course, for many others who like to experience Solid.

You can install the software locally or on your server
and get started with Solid immediately.


## ⚡ Running the server
To run the server, you will need [Node.js](https://nodejs.org/en/).
We support versions 12.7 and up.
<br>
If you do not use Node.js,
you can run a [Docker](https://www.docker.com/) version instead.

### 💻 Installing and running locally
After installing Node.js,
install the latest server version
from the [npm package repository](https://www.npmjs.com/):

```shell
npm install -g @solid/community-server
```

To run the server with in-memory storage, use:
```shell
community-solid-server # add parameters if needed
```

To run the server with your current folder as storage, use:
```shell
community-solid-server -c @css:config/file.json
```

### 📃 Installing and running from source
If you rather prefer to run the latest source code version,
or if you want to try a specific [branch](https://www.npmjs.com/) of the code,
you can use:
```shell
git clone https://github.com/CommunitySolidServer/CommunitySolidServer.git
cd community-server
npm ci
npm start -- # add parameters if needed
```

### 📦 Running via Docker
Docker allows you to run the server without having Node.js installed. Images are built on each tagged version and hosted on [Docker Hub](https://hub.docker.com/r/solidproject/community-server).

```shell
# Clone the repo to get access to the configs
git clone https://github.com/CommunitySolidServer/CommunitySolidServer.git
cd community-server
# Run the image, serving your `~/Solid` directory on `http://localhost:3000`
docker run --rm -v ~/Solid:/data -p 3000:3000 -it solidproject/community-server:latest
# Or use one of the built-in configurations
docker run --rm -p 3000:3000 -it solidproject/community-server -c config/default.json
# Or use your own configuration mapped to the right directory
docker run --rm -v ~/solid-config:/config -p 3000:3000 -it solidproject/community-server -c /config/my-config.json
```

### 🗃️ Helm Chart
The official [Helm](https://helm.sh/) Chart for Kubernetes deployment is maintained at [CommunitySolidServer/css-helm-chart](https://github.com/CommunitySolidServer/css-helm-chart) and published on [ArtifactHUB](https://artifacthub.io/packages/helm/community-solid-server/community-solid-server). There you will find complete installation instructions.

```
# Summary
helm repo add community-solid-server https://communitysolidserver.github.io/css-helm-chart/charts/
helm install my-css community-solid-server/community-solid-server
```

## 🔧 Configuring the server
The Community Solid Server is designed to be flexible
such that people can easily run different configurations.
This is useful for customizing the server with plugins,
testing applications in different setups,
or developing new parts for the server
without needing to change its base code.

### ⏱️ Parameters
An easy way to customize the server is
by passing parameters to the server command.
These parameters give you direct access
to some commonly used settings:

| parameter name         | default value              | description                                                                                                                          |
|------------------------|----------------------------|--------------------------------------------------------------------------------------------------------------------------------------|
| `--port, -p`           | `3000`                     | The TCP port on which the server should listen.                                                                                      |
| `--baseUrl, -b`        | `http://localhost:$PORT/`  | The base URL used internally to generate URLs. Change this if your server does not run on `http://localhost:$PORT/`.                 |
| `--loggingLevel, -l`   | `info`                     | The detail level of logging; useful for debugging problems. Use `debug` for full information.                                        |
| `--config, -c`         | `@css:config/default.json` | The configuration for the server. The default only stores data in memory; to persist to your filesystem, use `@css:config/file.json` |
| `--rootFilePath, -f`   | `./`                       | Root folder where the server stores data, when using a file-based configuration.                                                     |
| `--sparqlEndpoint, -s` |                            | URL of the SPARQL endpoint, when using a quadstore-based configuration.                                                              |
<<<<<<< HEAD
| `--showStackTrace, -t` | false                      | Enables detailed logging on error pages.                                                                                             |
| `--podConfigJson`      | `./pod-config.json`        | Path to the file that keeps track of dynamic Pod configurations.                                                                     |
| `--seededPodConfigJson` |                           | Path to the file that keeps track of seeded Pod configurations. |
| `--mainModulePath, -m` |                            | Path from where Components.js will start its lookup when initializing configurations.
=======
| `--showStackTrace, -t` | false                      | Enables detailed logging on error output.                                                                                            |
| `--podConfigJson`      | `./pod-config.json`        | Path to the file that keeps track of dynamic Pod configurations. Only relevant when using `@css:config/dynamic.json`.                |
| `--mainModulePath, -m` |                            | Path from where Components.js will start its lookup when initializing configurations.                                                |
>>>>>>> 9ac00ca8

### 🧶 Custom configurations
More substantial changes to server behavior can be achieved
by writing new configuration files in JSON-LD.
The Community Solid Server uses [Components.js](https://componentsjs.readthedocs.io/en/latest/)
to specify how modules and components need to be wired together at runtime.

Examples and guidance on configurations
are available in the [`config` folder](https://github.com/CommunitySolidServer/CommunitySolidServer/tree/main/config).

Recipes for configuring the server can be found at [CommunitySolidServer/recipes](https://github.com/CommunitySolidServer/recipes).


## 👩🏽‍💻 Developing server code
The server allows writing and plugging in custom modules
without altering its base source code.

The [📗 API documentation](https://communitysolidserver.github.io/CommunitySolidServer/docs/) and
the [📐 architectural diagram](https://rubenverborgh.github.io/solid-server-architecture/solid-architecture-v1-3-0.pdf)
can help you find your way.

If you want to help out with server development,
have a look at the [📓 user documentation](https://github.com/CommunitySolidServer/CommunitySolidServer/blob/main/documentation/) and
[🛠️ good first issues](https://github.com/CommunitySolidServer/CommunitySolidServer/issues?q=is%3Aissue+is%3Aopen+label%3A%22good+first+issue%22).


## 📜 License
The Solid Community Server code
is copyrighted by [Inrupt Inc.](https://inrupt.com/)
and [imec](https://www.imec-int.com/)
and available under the [MIT License](https://github.com/CommunitySolidServer/CommunitySolidServer/blob/main/LICENSE.md).

Core contributors are
[Joachim Van Herwegen](https://github.com/joachimvh),
[Ruben Verborgh](https://github.com/RubenVerborgh),
[Ruben Taelman](https://github.com/rubensworks),
and
[Matthieu Bosquet](https://github.com/matthieubosquet).


## 🎤 Feedback and questions
Don't hesitate to [start a discussion](https://github.com/CommunitySolidServer/CommunitySolidServer/discussions)
or [report a bug](https://github.com/CommunitySolidServer/CommunitySolidServer/issues).

Learn more about Solid at [solidproject.org](https://solidproject.org/).<|MERGE_RESOLUTION|>--- conflicted
+++ resolved
@@ -114,16 +114,10 @@
 | `--config, -c`         | `@css:config/default.json` | The configuration for the server. The default only stores data in memory; to persist to your filesystem, use `@css:config/file.json` |
 | `--rootFilePath, -f`   | `./`                       | Root folder where the server stores data, when using a file-based configuration.                                                     |
 | `--sparqlEndpoint, -s` |                            | URL of the SPARQL endpoint, when using a quadstore-based configuration.                                                              |
-<<<<<<< HEAD
-| `--showStackTrace, -t` | false                      | Enables detailed logging on error pages.                                                                                             |
-| `--podConfigJson`      | `./pod-config.json`        | Path to the file that keeps track of dynamic Pod configurations.                                                                     |
-| `--seededPodConfigJson` |                           | Path to the file that keeps track of seeded Pod configurations. |
-| `--mainModulePath, -m` |                            | Path from where Components.js will start its lookup when initializing configurations.
-=======
 | `--showStackTrace, -t` | false                      | Enables detailed logging on error output.                                                                                            |
 | `--podConfigJson`      | `./pod-config.json`        | Path to the file that keeps track of dynamic Pod configurations. Only relevant when using `@css:config/dynamic.json`.                |
+| `--seededPodConfigJson` |                           | Path to the file that keeps track of seeded Pod configurations. |
 | `--mainModulePath, -m` |                            | Path from where Components.js will start its lookup when initializing configurations.                                                |
->>>>>>> 9ac00ca8
 
 ### 🧶 Custom configurations
 More substantial changes to server behavior can be achieved
